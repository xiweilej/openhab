--- conflicted
+++ resolved
@@ -14,22 +14,12 @@
 import java.util.Map;
 import java.util.Set;
 
-<<<<<<< HEAD
-import org.openhab.binding.zwave.internal.protocol.SerialMessage;
-import org.openhab.binding.zwave.internal.protocol.SerialMessage.SerialMessageClass;
-import org.openhab.binding.zwave.internal.protocol.SerialMessage.SerialMessagePriority;
-import org.openhab.binding.zwave.internal.protocol.SerialMessage.SerialMessageType;
-=======
 import org.openhab.binding.zwave.internal.protocol.ZWaveCommandClassPayload;
->>>>>>> b7af6827
 import org.openhab.binding.zwave.internal.protocol.ZWaveController;
 import org.openhab.binding.zwave.internal.protocol.ZWaveEndpoint;
 import org.openhab.binding.zwave.internal.protocol.ZWaveNode;
 import org.openhab.binding.zwave.internal.protocol.ZWaveSerialMessageException;
-<<<<<<< HEAD
-=======
 import org.openhab.binding.zwave.internal.protocol.ZWaveTransaction.TransactionPriority;
->>>>>>> b7af6827
 import org.openhab.binding.zwave.internal.protocol.event.ZWaveCommandClassValueEvent;
 import org.openhab.binding.zwave.internal.protocol.transaction.ZWaveCommandClassTransactionPayload;
 import org.openhab.binding.zwave.internal.protocol.transaction.ZWaveCommandClassTransactionPayloadBuilder;
@@ -49,7 +39,7 @@
 public class ZWaveThermostatFanStateCommandClass extends ZWaveCommandClass implements ZWaveCommandClassDynamicState {
 
     @XStreamOmitField
-    private final static Logger logger = LoggerFactory.getLogger(ZWaveThermostatFanStateCommandClass.class);
+    private static final Logger logger = LoggerFactory.getLogger(ZWaveThermostatFanStateCommandClass.class);
 
     private static final byte THERMOSTAT_FAN_STATE_GET = 0x2;
     private static final byte THERMOSTAT_FAN_STATE_REPORT = 0x3;
@@ -83,30 +73,6 @@
     }
 
     /**
-<<<<<<< HEAD
-     * {@inheritDoc}
-     *
-     * @throws ZWaveSerialMessageException
-     */
-    @Override
-    public void handleApplicationCommandRequest(SerialMessage serialMessage, int offset, int endpoint)
-            throws ZWaveSerialMessageException {
-        logger.debug("NODE {}: Received Thermostat Fan State Request", this.getNode().getNodeId());
-        int command = serialMessage.getMessagePayloadByte(offset);
-        switch (command) {
-            case THERMOSTAT_FAN_STATE_REPORT:
-                logger.trace("NODE {}: Process Thermostat Fan State Report", this.getNode().getNodeId());
-                processThermostatFanStateReport(serialMessage, offset, endpoint);
-                break;
-            default:
-                logger.warn("NODE {}: Unsupported Command {} for command class {} ({}).", this.getNode().getNodeId(),
-                        command, this.getCommandClass().getLabel(), this.getCommandClass().getKey());
-        }
-    }
-
-    /**
-=======
->>>>>>> b7af6827
      * Processes a THERMOSTAT_FAN_STATE_REPORT message.
      *
      * @param serialMessage the incoming message to process.
@@ -123,7 +89,7 @@
         FanStateType fanStateType = FanStateType.getFanStateType(value);
 
         if (fanStateType == null) {
-            logger.debug("NODE {}: Unknown fan state Type = {}, ignoring report.", this.getNode().getNodeId(), value);
+            logger.error("NODE {}: Unknown fan state Type = {}, ignoring report.", this.getNode().getNodeId(), value);
             return;
         }
 
