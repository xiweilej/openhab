/**
 * Copyright (c) 2010-2018 by the respective copyright holders.
 * All rights reserved. This program and the accompanying materials
 * are made available under the terms of the Eclipse Public License v1.0
 * which accompanies this distribution, and is available at
 * http://www.eclipse.org/legal/epl-v10.html
 */
package org.openhab.binding.zwave.internal.converter;

import java.math.BigDecimal;
import java.util.ArrayList;
import java.util.List;

import org.eclipse.smarthome.core.library.types.DecimalType;
import org.eclipse.smarthome.core.library.types.QuantityType;
import org.eclipse.smarthome.core.library.unit.ImperialUnits;
import org.eclipse.smarthome.core.library.unit.SIUnits;
import org.eclipse.smarthome.core.library.unit.SmartHomeUnits;
import org.eclipse.smarthome.core.types.State;
import org.openhab.binding.zwave.handler.ZWaveControllerHandler;
import org.openhab.binding.zwave.handler.ZWaveThingChannel;
import org.openhab.binding.zwave.internal.protocol.ZWaveNode;
import org.openhab.binding.zwave.internal.protocol.commandclass.ZWaveCommandClass;
import org.openhab.binding.zwave.internal.protocol.commandclass.ZWaveMultiLevelSensorCommandClass;
import org.openhab.binding.zwave.internal.protocol.commandclass.ZWaveMultiLevelSensorCommandClass.SensorType;
import org.openhab.binding.zwave.internal.protocol.commandclass.ZWaveMultiLevelSensorCommandClass.ZWaveMultiLevelSensorValueEvent;
import org.openhab.binding.zwave.internal.protocol.event.ZWaveCommandClassValueEvent;
import org.openhab.binding.zwave.internal.protocol.transaction.ZWaveCommandClassTransactionPayload;
import org.slf4j.Logger;
import org.slf4j.LoggerFactory;

/***
 * ZWaveMultiLevelSensorConverter class. Converter for communication with the {@link ZWaveMultiLevelSensorCommandClass}.
 * Implements polling of the sensor status and receiving of sensor events.
 *
 * @author Chris Jackson
 * @author Jan-Willem Spuij
 */
public class ZWaveMultiLevelSensorConverter extends ZWaveCommandClassConverter {

<<<<<<< HEAD
    private final static Logger logger = LoggerFactory.getLogger(ZWaveMultiLevelSensorConverter.class);
=======
    private final Logger logger = LoggerFactory.getLogger(ZWaveMultiLevelSensorConverter.class);
>>>>>>> b7af6827

    /**
     * Constructor. Creates a new instance of the {@link ZWaveMultiLevelSensorConverter} class.
     *
     */
    public ZWaveMultiLevelSensorConverter(ZWaveControllerHandler controller) {
        super(controller);
    }

    @Override
    public List<ZWaveCommandClassTransactionPayload> executeRefresh(ZWaveThingChannel channel, ZWaveNode node) {
        ZWaveMultiLevelSensorCommandClass commandClass = (ZWaveMultiLevelSensorCommandClass) node.resolveCommandClass(
                ZWaveCommandClass.CommandClass.COMMAND_CLASS_SENSOR_MULTILEVEL, channel.getEndpoint());
        if (commandClass == null) {
            return null;
        }

        logger.debug("NODE {}: Generating poll message for {}, endpoint {}", node.getNodeId(),
                commandClass.getCommandClass(), channel.getEndpoint());

        String sensorType = channel.getArguments().get("type");

        ZWaveCommandClassTransactionPayload transaction;
        if (sensorType != null) {
            transaction = node.encapsulate(commandClass.getMessage(SensorType.valueOf(sensorType)),
                    channel.getEndpoint());
        } else {
            transaction = node.encapsulate(commandClass.getValueMessage(), channel.getEndpoint());
        }

        List<ZWaveCommandClassTransactionPayload> response = new ArrayList<ZWaveCommandClassTransactionPayload>(1);
        response.add(transaction);
        return response;
    }

    @Override
    public State handleEvent(ZWaveThingChannel channel, ZWaveCommandClassValueEvent event) {
        String sensorType = channel.getArguments().get("type");
        ZWaveMultiLevelSensorValueEvent sensorEvent = (ZWaveMultiLevelSensorValueEvent) event;

        // Don't trigger event if this item is bound to another sensor type
        if (sensorType == null) {
            logger.debug("NODE {}: No sensorType set for channel {}", event.getNodeId(), channel.getUID());
            return null;
        }

        if (SensorType.valueOf(sensorType) != sensorEvent.getSensorType()) {
            return null;
        }

        BigDecimal val = (BigDecimal) event.getValue();

        // Perform a scale conversion if needed

        SensorType senType = SensorType.valueOf(sensorType);
        switch (senType) {
            case TEMPERATURE:
                switch (sensorEvent.getSensorScale()) {
                    case 0:
                        return new QuantityType<>(val, SIUnits.CELSIUS);
                    case 1:
                        return new QuantityType<>(val, ImperialUnits.FAHRENHEIT);
                    default:
                        logger.debug("NODE {}: Unknown temperature scale {}", event.getNodeId(),
                                sensorEvent.getSensorScale());
                        break;
                }
                break;
            case LUMINANCE:
                switch (sensorEvent.getSensorScale()) {
                    case 0:
                        return new QuantityType<>(val, SmartHomeUnits.LUX);
                    case 1:
                        return new QuantityType<>(val, SmartHomeUnits.PERCENT);
                    default:
                        logger.debug("NODE {}: Unknown Luminance scale {}", event.getNodeId(),
                                sensorEvent.getSensorScale());
                }
                break;
            default:
                logger.debug("NODE {}: Sensor conversion not performed for {}.", event.getNodeId(), senType);
                break;
        }

        return new DecimalType(val);
    }
}<|MERGE_RESOLUTION|>--- conflicted
+++ resolved
@@ -38,11 +38,7 @@
  */
 public class ZWaveMultiLevelSensorConverter extends ZWaveCommandClassConverter {
 
-<<<<<<< HEAD
-    private final static Logger logger = LoggerFactory.getLogger(ZWaveMultiLevelSensorConverter.class);
-=======
     private final Logger logger = LoggerFactory.getLogger(ZWaveMultiLevelSensorConverter.class);
->>>>>>> b7af6827
 
     /**
      * Constructor. Creates a new instance of the {@link ZWaveMultiLevelSensorConverter} class.
