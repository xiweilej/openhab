/**
 * Copyright (c) 2010-2018 by the respective copyright holders.
 * All rights reserved. This program and the accompanying materials
 * are made available under the terms of the Eclipse Public License v1.0
 * which accompanies this distribution, and is available at
 * http://www.eclipse.org/legal/epl-v10.html
 */
package org.openhab.binding.zwave.internal.protocol.serialmessage;

import org.openhab.binding.zwave.internal.protocol.SerialMessage;
import org.openhab.binding.zwave.internal.protocol.SerialMessage.SerialMessageClass;
<<<<<<< HEAD
import org.openhab.binding.zwave.internal.protocol.SerialMessage.SerialMessagePriority;
import org.openhab.binding.zwave.internal.protocol.SerialMessage.SerialMessageType;
import org.openhab.binding.zwave.internal.protocol.ZWaveController;
import org.openhab.binding.zwave.internal.protocol.ZWaveSerialMessageException;
=======
import org.openhab.binding.zwave.internal.protocol.ZWaveController;
import org.openhab.binding.zwave.internal.protocol.ZWaveSerialMessageException;
import org.openhab.binding.zwave.internal.protocol.ZWaveSerialPayload;
import org.openhab.binding.zwave.internal.protocol.ZWaveTransaction;
import org.openhab.binding.zwave.internal.protocol.transaction.ZWaveTransactionMessageBuilder;
>>>>>>> b7af6827
import org.slf4j.Logger;
import org.slf4j.LoggerFactory;

/**
 * This class processes a serial message from the zwave controller
 *
 * @author Chris Jackson
 */
public class SerialApiSetTimeoutsMessageClass extends ZWaveCommandProcessor {
<<<<<<< HEAD
    private final static Logger logger = LoggerFactory.getLogger(SerialApiSetTimeoutsMessageClass.class);

    public SerialMessage doRequest(int ackTimeout, int byteTimeout) {
        // Queue the request
        SerialMessage newMessage = new SerialMessage(SerialMessageClass.SerialApiSetTimeouts, SerialMessageType.Request,
                SerialMessageClass.SerialApiSetTimeouts, SerialMessagePriority.High);

        byte[] newPayload = { (byte) ackTimeout, (byte) byteTimeout };

        newMessage.setMessagePayload(newPayload);
        return newMessage;
=======
    private final Logger logger = LoggerFactory.getLogger(SerialApiSetTimeoutsMessageClass.class);

    /**
     * Sets the serial API timeouts. Timeouts are in 10ms ticks.
     *
     * @param ackTimeout timeout from sending a frame to receiving the ACK
     * @param byteTimeout timeout between receiving each subsequent byte
     * @return {@line ZWaveSerialPayload} the message to send
     */
    public ZWaveSerialPayload doRequest(int ackTimeout, int byteTimeout) {
        // Create the request
        return new ZWaveTransactionMessageBuilder(SerialMessageClass.SerialApiSetTimeouts)
                .withPayload(ackTimeout, byteTimeout).build();
>>>>>>> b7af6827
    }

    @Override
    public boolean handleResponse(ZWaveController zController, ZWaveTransaction transaction,
            SerialMessage incomingMessage) throws ZWaveSerialMessageException {
        logger.debug("Got SerialApiSetTimeouts response. ACK={}, BYTE={}", incomingMessage.getMessagePayloadByte(0),
                incomingMessage.getMessagePayloadByte(1));

        transaction.setTransactionComplete();
        return true;
    }
}<|MERGE_RESOLUTION|>--- conflicted
+++ resolved
@@ -9,18 +9,11 @@
 
 import org.openhab.binding.zwave.internal.protocol.SerialMessage;
 import org.openhab.binding.zwave.internal.protocol.SerialMessage.SerialMessageClass;
-<<<<<<< HEAD
-import org.openhab.binding.zwave.internal.protocol.SerialMessage.SerialMessagePriority;
-import org.openhab.binding.zwave.internal.protocol.SerialMessage.SerialMessageType;
-import org.openhab.binding.zwave.internal.protocol.ZWaveController;
-import org.openhab.binding.zwave.internal.protocol.ZWaveSerialMessageException;
-=======
 import org.openhab.binding.zwave.internal.protocol.ZWaveController;
 import org.openhab.binding.zwave.internal.protocol.ZWaveSerialMessageException;
 import org.openhab.binding.zwave.internal.protocol.ZWaveSerialPayload;
 import org.openhab.binding.zwave.internal.protocol.ZWaveTransaction;
 import org.openhab.binding.zwave.internal.protocol.transaction.ZWaveTransactionMessageBuilder;
->>>>>>> b7af6827
 import org.slf4j.Logger;
 import org.slf4j.LoggerFactory;
 
@@ -30,19 +23,6 @@
  * @author Chris Jackson
  */
 public class SerialApiSetTimeoutsMessageClass extends ZWaveCommandProcessor {
-<<<<<<< HEAD
-    private final static Logger logger = LoggerFactory.getLogger(SerialApiSetTimeoutsMessageClass.class);
-
-    public SerialMessage doRequest(int ackTimeout, int byteTimeout) {
-        // Queue the request
-        SerialMessage newMessage = new SerialMessage(SerialMessageClass.SerialApiSetTimeouts, SerialMessageType.Request,
-                SerialMessageClass.SerialApiSetTimeouts, SerialMessagePriority.High);
-
-        byte[] newPayload = { (byte) ackTimeout, (byte) byteTimeout };
-
-        newMessage.setMessagePayload(newPayload);
-        return newMessage;
-=======
     private final Logger logger = LoggerFactory.getLogger(SerialApiSetTimeoutsMessageClass.class);
 
     /**
@@ -56,7 +36,6 @@
         // Create the request
         return new ZWaveTransactionMessageBuilder(SerialMessageClass.SerialApiSetTimeouts)
                 .withPayload(ackTimeout, byteTimeout).build();
->>>>>>> b7af6827
     }
 
     @Override
