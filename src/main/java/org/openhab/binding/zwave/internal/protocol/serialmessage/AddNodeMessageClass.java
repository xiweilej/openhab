--- conflicted
+++ resolved
@@ -31,11 +31,7 @@
  * @author Chris Jackson
  */
 public class AddNodeMessageClass extends ZWaveCommandProcessor {
-<<<<<<< HEAD
-    private final static Logger logger = LoggerFactory.getLogger(AddNodeMessageClass.class);
-=======
     private final Logger logger = LoggerFactory.getLogger(AddNodeMessageClass.class);
->>>>>>> b7af6827
 
     private final int ADD_NODE_ANY = 1;
     private final int ADD_NODE_CONTROLLER = 2;
