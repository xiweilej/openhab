/**
 * Copyright (c) 2010-2018 by the respective copyright holders.
 * All rights reserved. This program and the accompanying materials
 * are made available under the terms of the Eclipse Public License v1.0
 * which accompanies this distribution, and is available at
 * http://www.eclipse.org/legal/epl-v10.html
 */
package org.openhab.binding.zwave.internal.converter;

import java.util.ArrayList;
import java.util.List;

import org.eclipse.smarthome.core.library.types.OnOffType;
import org.eclipse.smarthome.core.types.Command;
import org.eclipse.smarthome.core.types.State;
import org.openhab.binding.zwave.handler.ZWaveControllerHandler;
import org.openhab.binding.zwave.handler.ZWaveThingChannel;
import org.openhab.binding.zwave.internal.protocol.ZWaveNode;
import org.openhab.binding.zwave.internal.protocol.commandclass.ZWaveBatteryCommandClass;
import org.openhab.binding.zwave.internal.protocol.commandclass.ZWaveBinarySwitchCommandClass;
import org.openhab.binding.zwave.internal.protocol.commandclass.ZWaveCommandClass;
import org.openhab.binding.zwave.internal.protocol.event.ZWaveCommandClassValueEvent;
import org.openhab.binding.zwave.internal.protocol.transaction.ZWaveCommandClassTransactionPayload;
import org.slf4j.Logger;
import org.slf4j.LoggerFactory;

/**
 * ZWaveBinarySwitchConverter class. Converter for communication with the {@link ZWaveBatteryCommandClass}. Implements
 * polling of the battery status and receiving of battery events.
 *
 * @author Chris Jackson
 * @author Jan-Willem Spuij
 */
public class ZWaveBinarySwitchConverter extends ZWaveCommandClassConverter {

<<<<<<< HEAD
    private final static Logger logger = LoggerFactory.getLogger(ZWaveBinarySwitchConverter.class);
=======
    private final Logger logger = LoggerFactory.getLogger(ZWaveBinarySwitchConverter.class);
>>>>>>> b7af6827

    /**
     * Constructor. Creates a new instance of the {@link ZWaveBinarySwitchConverter} class.
     *
     */
    public ZWaveBinarySwitchConverter(ZWaveControllerHandler controller) {
        super(controller);
    }

    @Override
    public List<ZWaveCommandClassTransactionPayload> executeRefresh(ZWaveThingChannel channel, ZWaveNode node) {
        ZWaveBinarySwitchCommandClass commandClass = (ZWaveBinarySwitchCommandClass) node
                .resolveCommandClass(ZWaveCommandClass.CommandClass.COMMAND_CLASS_SWITCH_BINARY, channel.getEndpoint());
        if (commandClass == null) {
            return null;
        }

        logger.debug("NODE {}: Generating poll message for {}, endpoint {}", node.getNodeId(),
                commandClass.getCommandClass(), channel.getEndpoint());
        ZWaveCommandClassTransactionPayload serialMessage = node.encapsulate(commandClass.getValueMessage(),
                channel.getEndpoint());
        List<ZWaveCommandClassTransactionPayload> response = new ArrayList<ZWaveCommandClassTransactionPayload>(1);
        response.add(serialMessage);
        return response;
    }

    @Override
    public State handleEvent(ZWaveThingChannel channel, ZWaveCommandClassValueEvent event) {
        return (Integer) event.getValue() == 0 ? OnOffType.OFF : OnOffType.ON;
    }

    @Override
    public List<ZWaveCommandClassTransactionPayload> receiveCommand(ZWaveThingChannel channel, ZWaveNode node,
            Command command) {
        ZWaveBinarySwitchCommandClass commandClass = (ZWaveBinarySwitchCommandClass) node
                .resolveCommandClass(ZWaveCommandClass.CommandClass.COMMAND_CLASS_SWITCH_BINARY, channel.getEndpoint());
        if (commandClass == null) {
            logger.debug("NODE {}: Command class class COMMAND_CLASS_SWITCH_BINARY for endpoint {} not found",
                    node.getNodeId(), channel.getEndpoint());
            return null;
        }

        List<ZWaveCommandClassTransactionPayload> messages = new ArrayList<ZWaveCommandClassTransactionPayload>();
        int value = 0;
        if (command instanceof OnOffType) {
            value = command == OnOffType.ON ? 0xff : 0x00;
        }
        ZWaveCommandClassTransactionPayload transaction = node.encapsulate(commandClass.setValueMessage(value),
                channel.getEndpoint());
        if (transaction == null) {
            logger.warn("NODE {}: Generating message failed for command class = {}, endpoint = {}", node.getNodeId(),
                    commandClass.getCommandClass(), channel.getEndpoint());
            return null;
        }
        messages.add(transaction);

        return messages;
    }
}<|MERGE_RESOLUTION|>--- conflicted
+++ resolved
@@ -33,11 +33,7 @@
  */
 public class ZWaveBinarySwitchConverter extends ZWaveCommandClassConverter {
 
-<<<<<<< HEAD
-    private final static Logger logger = LoggerFactory.getLogger(ZWaveBinarySwitchConverter.class);
-=======
     private final Logger logger = LoggerFactory.getLogger(ZWaveBinarySwitchConverter.class);
->>>>>>> b7af6827
 
     /**
      * Constructor. Creates a new instance of the {@link ZWaveBinarySwitchConverter} class.
