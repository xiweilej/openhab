--- conflicted
+++ resolved
@@ -24,11 +24,7 @@
  * @author Chris Jackson
  */
 public class DeleteReturnRouteMessageClass extends ZWaveCommandProcessor {
-<<<<<<< HEAD
-    private final static Logger logger = LoggerFactory.getLogger(DeleteReturnRouteMessageClass.class);
-=======
     private final Logger logger = LoggerFactory.getLogger(DeleteReturnRouteMessageClass.class);
->>>>>>> b7af6827
 
     public ZWaveSerialPayload doRequest(int nodeId) {
         logger.debug("NODE {}: Deleting return routes", nodeId);
