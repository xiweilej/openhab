/**
 * Copyright (c) 2010-2018 by the respective copyright holders.
 * All rights reserved. This program and the accompanying materials
 * are made available under the terms of the Eclipse Public License v1.0
 * which accompanies this distribution, and is available at
 * http://www.eclipse.org/legal/epl-v10.html
 */
package org.openhab.binding.zwave.internal.protocol.commandclass;

<<<<<<< HEAD
import org.openhab.binding.zwave.internal.protocol.SerialMessage;
=======
>>>>>>> b7af6827
import org.openhab.binding.zwave.internal.protocol.ZWaveController;
import org.openhab.binding.zwave.internal.protocol.ZWaveEndpoint;
import org.openhab.binding.zwave.internal.protocol.ZWaveNode;
import org.openhab.binding.zwave.internal.protocol.ZWaveSerialMessageException;
import org.slf4j.Logger;
import org.slf4j.LoggerFactory;

import com.thoughtworks.xstream.annotations.XStreamAlias;
import com.thoughtworks.xstream.annotations.XStreamOmitField;

/**
 * Handles the multi-level toggle switch command class.
 *
 * @author Chris Jackson
 */
@XStreamAlias("COMMAND_CLASS_SWITCH_TOGGLE_MULTILEVEL")
public class ZWaveMultiLevelToggleSwitchCommandClass extends ZWaveCommandClass {

    @XStreamOmitField
    private final static Logger logger = LoggerFactory.getLogger(ZWaveMultiLevelToggleSwitchCommandClass.class);

    private static final int SWITCH_TOGGLE_SET = 1;
    private static final int SWITCH_TOGGLE_GET = 2;
    private static final int SWITCH_TOGGLE_REPORT = 3;

    /**
     * Creates a new instance of the ZWaveUserCodeCommandClass class.
     *
     * @param node the node this command class belongs to
     * @param controller the controller to use
     * @param endpoint the endpoint this Command class belongs to
     */
    public ZWaveMultiLevelToggleSwitchCommandClass(ZWaveNode node, ZWaveController controller, ZWaveEndpoint endpoint) {
        super(node, controller, endpoint);
    }

    @Override
    public CommandClass getCommandClass() {
<<<<<<< HEAD
        return CommandClass.SWITCH_TOGGLE_MULTILEVEL;
    }

    /**
     * {@inheritDoc}
     *
     * @throws ZWaveSerialMessageException
     */
    @Override
    public void handleApplicationCommandRequest(SerialMessage serialMessage, int offset, int endpoint)
            throws ZWaveSerialMessageException {
        logger.debug("NODE {}: Received multi level toggle switch command (v{})", this.getNode().getNodeId(),
                this.getVersion());
        int command = serialMessage.getMessagePayloadByte(offset);
        switch (command) {
            default:
                logger.warn(String.format("NODE %d: Unsupported Command %d for command class %s (0x%02X).",
                        this.getNode().getNodeId(), command, this.getCommandClass().getLabel(),
                        this.getCommandClass().getKey()));
        }
=======
        return CommandClass.COMMAND_CLASS_SWITCH_TOGGLE_MULTILEVEL;
>>>>>>> b7af6827
    }
}<|MERGE_RESOLUTION|>--- conflicted
+++ resolved
@@ -7,14 +7,9 @@
  */
 package org.openhab.binding.zwave.internal.protocol.commandclass;
 
-<<<<<<< HEAD
-import org.openhab.binding.zwave.internal.protocol.SerialMessage;
-=======
->>>>>>> b7af6827
 import org.openhab.binding.zwave.internal.protocol.ZWaveController;
 import org.openhab.binding.zwave.internal.protocol.ZWaveEndpoint;
 import org.openhab.binding.zwave.internal.protocol.ZWaveNode;
-import org.openhab.binding.zwave.internal.protocol.ZWaveSerialMessageException;
 import org.slf4j.Logger;
 import org.slf4j.LoggerFactory;
 
@@ -30,7 +25,7 @@
 public class ZWaveMultiLevelToggleSwitchCommandClass extends ZWaveCommandClass {
 
     @XStreamOmitField
-    private final static Logger logger = LoggerFactory.getLogger(ZWaveMultiLevelToggleSwitchCommandClass.class);
+    private static final Logger logger = LoggerFactory.getLogger(ZWaveMultiLevelToggleSwitchCommandClass.class);
 
     private static final int SWITCH_TOGGLE_SET = 1;
     private static final int SWITCH_TOGGLE_GET = 2;
@@ -49,29 +44,6 @@
 
     @Override
     public CommandClass getCommandClass() {
-<<<<<<< HEAD
-        return CommandClass.SWITCH_TOGGLE_MULTILEVEL;
-    }
-
-    /**
-     * {@inheritDoc}
-     *
-     * @throws ZWaveSerialMessageException
-     */
-    @Override
-    public void handleApplicationCommandRequest(SerialMessage serialMessage, int offset, int endpoint)
-            throws ZWaveSerialMessageException {
-        logger.debug("NODE {}: Received multi level toggle switch command (v{})", this.getNode().getNodeId(),
-                this.getVersion());
-        int command = serialMessage.getMessagePayloadByte(offset);
-        switch (command) {
-            default:
-                logger.warn(String.format("NODE %d: Unsupported Command %d for command class %s (0x%02X).",
-                        this.getNode().getNodeId(), command, this.getCommandClass().getLabel(),
-                        this.getCommandClass().getKey()));
-        }
-=======
         return CommandClass.COMMAND_CLASS_SWITCH_TOGGLE_MULTILEVEL;
->>>>>>> b7af6827
     }
 }