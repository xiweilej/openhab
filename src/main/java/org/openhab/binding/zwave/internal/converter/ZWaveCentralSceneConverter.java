/**
 * Copyright (c) 2010-2018 by the respective copyright holders.
 * All rights reserved. This program and the accompanying materials
 * are made available under the terms of the Eclipse Public License v1.0
 * which accompanies this distribution, and is available at
 * http://www.eclipse.org/legal/epl-v10.html
 */
package org.openhab.binding.zwave.internal.converter;

import java.math.BigDecimal;

import org.eclipse.smarthome.core.library.types.DecimalType;
import org.eclipse.smarthome.core.types.State;
import org.openhab.binding.zwave.handler.ZWaveControllerHandler;
import org.openhab.binding.zwave.handler.ZWaveThingChannel;
import org.openhab.binding.zwave.internal.protocol.event.ZWaveCommandClassValueEvent;

/**
 * ZWaveSceneConverter class. Converters between binding items and the Z-Wave API for scene controllers.
 *
 * @author Chris Jackson
 */
public class ZWaveCentralSceneConverter extends ZWaveCommandClassConverter {
<<<<<<< HEAD

    private final static Logger logger = LoggerFactory.getLogger(ZWaveCentralSceneConverter.class);

=======
>>>>>>> b7af6827
    /**
     * Constructor. Creates a new instance of the {@link ZWaveConverterBase} class.
     *
     */
    public ZWaveCentralSceneConverter(ZWaveControllerHandler controller) {
        super(controller);
    }

    @Override
    public State handleEvent(ZWaveThingChannel channel, ZWaveCommandClassValueEvent event) {
        return new DecimalType((BigDecimal) event.getValue());
    }
}<|MERGE_RESOLUTION|>--- conflicted
+++ resolved
@@ -21,12 +21,6 @@
  * @author Chris Jackson
  */
 public class ZWaveCentralSceneConverter extends ZWaveCommandClassConverter {
-<<<<<<< HEAD
-
-    private final static Logger logger = LoggerFactory.getLogger(ZWaveCentralSceneConverter.class);
-
-=======
->>>>>>> b7af6827
     /**
      * Constructor. Creates a new instance of the {@link ZWaveConverterBase} class.
      *
