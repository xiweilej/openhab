/**
 * Copyright (c) 2010-2018 by the respective copyright holders.
 * All rights reserved. This program and the accompanying materials
 * are made available under the terms of the Eclipse Public License v1.0
 * which accompanies this distribution, and is available at
 * http://www.eclipse.org/legal/epl-v10.html
 */
package org.openhab.binding.zwave.internal.converter;

import java.util.ArrayList;
import java.util.List;

import org.eclipse.smarthome.core.library.types.OnOffType;
import org.eclipse.smarthome.core.types.Command;
import org.eclipse.smarthome.core.types.State;
import org.openhab.binding.zwave.handler.ZWaveControllerHandler;
import org.openhab.binding.zwave.handler.ZWaveThingChannel;
import org.openhab.binding.zwave.internal.protocol.ZWaveNode;
import org.openhab.binding.zwave.internal.protocol.commandclass.ZWaveCommandClass;
import org.openhab.binding.zwave.internal.protocol.commandclass.ZWaveDoorLockCommandClass;
import org.openhab.binding.zwave.internal.protocol.event.ZWaveCommandClassValueEvent;
import org.openhab.binding.zwave.internal.protocol.transaction.ZWaveCommandClassTransactionPayload;
import org.slf4j.Logger;
import org.slf4j.LoggerFactory;

/**
 * @author Chris Jackson
 */
public class ZWaveDoorLockConverter extends ZWaveCommandClassConverter {

<<<<<<< HEAD
    private final static Logger logger = LoggerFactory.getLogger(ZWaveDoorLockConverter.class);
=======
    private final Logger logger = LoggerFactory.getLogger(ZWaveDoorLockConverter.class);
>>>>>>> b7af6827

    /**
     * Constructor. Creates a new instance of the {@link ZWaveDoorLockConverter} class.
     *
     */
    public ZWaveDoorLockConverter(ZWaveControllerHandler controller) {
        super(controller);
    }

    @Override
    public List<ZWaveCommandClassTransactionPayload> executeRefresh(ZWaveThingChannel channel, ZWaveNode node) {
        ZWaveDoorLockCommandClass commandClass = (ZWaveDoorLockCommandClass) node
                .resolveCommandClass(ZWaveCommandClass.CommandClass.COMMAND_CLASS_DOOR_LOCK, channel.getEndpoint());
        if (commandClass == null) {
            return null;
        }

        logger.debug("NODE {}: Generating poll message for {} endpoint {}", node.getNodeId(),
                commandClass.getCommandClass(), channel.getEndpoint());
        ZWaveCommandClassTransactionPayload serialMessage = node.encapsulate(commandClass.getValueMessage(),
                channel.getEndpoint());
        List<ZWaveCommandClassTransactionPayload> response = new ArrayList<ZWaveCommandClassTransactionPayload>(1);
        response.add(serialMessage);
        return response;
    }

    @Override
    public State handleEvent(ZWaveThingChannel channel, ZWaveCommandClassValueEvent event) {
        if (event.getType() != ZWaveDoorLockCommandClass.Type.DOOR_LOCK_STATE) {
            return null;
        }

        State state = null;
        switch (channel.getDataType()) {
            case OnOffType:
                state = (Integer) event.getValue() == 0x00 ? OnOffType.OFF : OnOffType.ON;
                break;
            default:
                logger.warn("No conversion in {} to {}", this.getClass().getSimpleName(), channel.getDataType());
                break;
        }

        return state;
    }

    @Override
    public List<ZWaveCommandClassTransactionPayload> receiveCommand(ZWaveThingChannel channel, ZWaveNode node,
            Command command) {
        ZWaveDoorLockCommandClass commandClass = (ZWaveDoorLockCommandClass) node
                .resolveCommandClass(ZWaveCommandClass.CommandClass.COMMAND_CLASS_DOOR_LOCK, channel.getEndpoint());
        if (commandClass == null) {
            logger.warn("NODE {}: Command class COMMAND_CLASS_DOOR_LOCK not found", node.getNodeId());
            return null;
        }

        Integer value = null;
        if (command instanceof OnOffType) {
            value = ((OnOffType) command) == OnOffType.ON ? 0xff : 0x00;
        }
        if (value == null) {
            return null;
        }
        if (value > 0) {
            value = 0xff;
        }
        ZWaveCommandClassTransactionPayload transaction = node.encapsulate(commandClass.setValueMessage(value),
                channel.getEndpoint());

        if (transaction == null) {
            logger.warn("NODE {}: Generating message failed for command class = {}, endpoint = {}", node.getNodeId(),
                    commandClass.getCommandClass(), channel.getEndpoint());
            return null;
        }

        List<ZWaveCommandClassTransactionPayload> messages = new ArrayList<ZWaveCommandClassTransactionPayload>();
        messages.add(transaction);
        return messages;
    }
}<|MERGE_RESOLUTION|>--- conflicted
+++ resolved
@@ -28,11 +28,7 @@
  */
 public class ZWaveDoorLockConverter extends ZWaveCommandClassConverter {
 
-<<<<<<< HEAD
-    private final static Logger logger = LoggerFactory.getLogger(ZWaveDoorLockConverter.class);
-=======
     private final Logger logger = LoggerFactory.getLogger(ZWaveDoorLockConverter.class);
->>>>>>> b7af6827
 
     /**
      * Constructor. Creates a new instance of the {@link ZWaveDoorLockConverter} class.
