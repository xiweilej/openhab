/**
 * Copyright (c) 2010-2018 by the respective copyright holders.
 * All rights reserved. This program and the accompanying materials
 * are made available under the terms of the Eclipse Public License v1.0
 * which accompanies this distribution, and is available at
 * http://www.eclipse.org/legal/epl-v10.html
 */
package org.openhab.binding.zwave.internal.converter;

import java.util.ArrayList;
import java.util.List;

import org.eclipse.smarthome.core.library.types.DecimalType;
import org.eclipse.smarthome.core.library.types.OnOffType;
import org.eclipse.smarthome.core.library.types.OpenClosedType;
import org.eclipse.smarthome.core.types.Command;
import org.eclipse.smarthome.core.types.State;
import org.openhab.binding.zwave.handler.ZWaveControllerHandler;
import org.openhab.binding.zwave.handler.ZWaveThingChannel;
import org.openhab.binding.zwave.internal.protocol.ZWaveNode;
import org.openhab.binding.zwave.internal.protocol.commandclass.ZWaveBasicCommandClass;
import org.openhab.binding.zwave.internal.protocol.commandclass.ZWaveCommandClass;
import org.openhab.binding.zwave.internal.protocol.event.ZWaveCommandClassValueEvent;
import org.openhab.binding.zwave.internal.protocol.transaction.ZWaveCommandClassTransactionPayload;
import org.slf4j.Logger;
import org.slf4j.LoggerFactory;

/**
 * ZWaveBasicConverter class. Converter for communication with the {@link ZWaveBasicCommandClass}. Supports control of
 * most devices through the BASIC command class. Note that some devices report their status as BASIC Report messages as
 * well. We try to handle these devices as best as possible.
 *
 * @author Chris Jackson
 * @author Jan-Willem Spuij
 */
public class ZWaveBasicConverter extends ZWaveCommandClassConverter {

<<<<<<< HEAD
    private final static Logger logger = LoggerFactory.getLogger(ZWaveBasicConverter.class);
=======
    private final Logger logger = LoggerFactory.getLogger(ZWaveBasicConverter.class);
>>>>>>> b7af6827

    /**
     * Constructor. Creates a new instance of the {@link ZWaveBasicConverter} class.
     *
     */
    public ZWaveBasicConverter(ZWaveControllerHandler controller) {
        super(controller);
    }

    @Override
    public List<ZWaveCommandClassTransactionPayload> executeRefresh(ZWaveThingChannel channel, ZWaveNode node) {
        ZWaveBasicCommandClass commandClass = (ZWaveBasicCommandClass) node
                .resolveCommandClass(ZWaveCommandClass.CommandClass.COMMAND_CLASS_BASIC, channel.getEndpoint());
        if (commandClass == null) {
            return null;
        }

        logger.debug("NODE {}: Generating poll message for {} endpoint {}", node.getNodeId(),
                commandClass.getCommandClass(), channel.getEndpoint());
        ZWaveCommandClassTransactionPayload transaction = node.encapsulate(commandClass.getValueMessage(),
                channel.getEndpoint());
        List<ZWaveCommandClassTransactionPayload> response = new ArrayList<ZWaveCommandClassTransactionPayload>(1);
        response.add(transaction);
        return response;
    }

    @Override
    public State handleEvent(ZWaveThingChannel channel, ZWaveCommandClassValueEvent event) {
        State state = null;
        int value = (int) event.getValue();
        switch (channel.getDataType()) {
            case DecimalType:
                state = new DecimalType(value);
                break;
            case PercentType:
                // Special handling for 255
                if (value == 255) {
                    value = 100;
                }
                state = convertPercent(value, "true".equalsIgnoreCase(channel.getArguments().get("invertPercent")));
                break;
            case OnOffType:
                state = (Integer) event.getValue() == 0 ? OnOffType.OFF : OnOffType.ON;
                break;
            case OpenClosedType:
                state = (Integer) event.getValue() == 0 ? OpenClosedType.CLOSED : OpenClosedType.OPEN;
                break;
            default:
                logger.warn("No conversion in {} to {}", this.getClass().getSimpleName(), channel.getDataType());
                break;
        }

        return state;
    }

    @Override
    public List<ZWaveCommandClassTransactionPayload> receiveCommand(ZWaveThingChannel channel, ZWaveNode node,
            Command command) {
        ZWaveBasicCommandClass commandClass = (ZWaveBasicCommandClass) node
                .resolveCommandClass(ZWaveCommandClass.CommandClass.COMMAND_CLASS_BASIC, channel.getEndpoint());

        Integer value = null;
        if (command instanceof OnOffType) {
            value = command == OnOffType.ON ? 0xff : 0x00;
        } else if (command instanceof DecimalType) {
            value = (int) ((DecimalType) command).longValue();
        }

        if (value == null) {
            logger.debug("NODE {}: Unknown conversion {}", node.getNodeId(), command.getClass().getSimpleName());
            return null;
        }

        ZWaveCommandClassTransactionPayload serialMessage = node.encapsulate(commandClass.setValueMessage(value),
                channel.getEndpoint());

        if (serialMessage == null) {
            logger.warn("Generating message failed for command class = {}, node = {}, endpoint = {}",
                    commandClass.getCommandClass(), node.getNodeId(), channel.getEndpoint());
            return null;
        }

        List<ZWaveCommandClassTransactionPayload> messages = new ArrayList<ZWaveCommandClassTransactionPayload>();
        messages.add(serialMessage);
        return messages;
    }
}<|MERGE_RESOLUTION|>--- conflicted
+++ resolved
@@ -35,11 +35,7 @@
  */
 public class ZWaveBasicConverter extends ZWaveCommandClassConverter {
 
-<<<<<<< HEAD
-    private final static Logger logger = LoggerFactory.getLogger(ZWaveBasicConverter.class);
-=======
     private final Logger logger = LoggerFactory.getLogger(ZWaveBasicConverter.class);
->>>>>>> b7af6827
 
     /**
      * Constructor. Creates a new instance of the {@link ZWaveBasicConverter} class.
