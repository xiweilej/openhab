--- conflicted
+++ resolved
@@ -39,7 +39,7 @@
         implements ZWaveCommandClassInitialization, ZWaveCommandClassDynamicState {
 
     @XStreamOmitField
-    private final static Logger logger = LoggerFactory.getLogger(ZWaveThermostatFanModeCommandClass.class);
+    private static final Logger logger = LoggerFactory.getLogger(ZWaveThermostatFanModeCommandClass.class);
 
     private static final byte THERMOSTAT_FAN_MODE_SET = 1;
     private static final byte THERMOSTAT_FAN_MODE_GET = 2;
@@ -118,11 +118,7 @@
         FanModeType fanModeType = FanModeType.getFanModeType(value);
 
         if (fanModeType == null) {
-<<<<<<< HEAD
-            logger.debug("NODE {}: Unknown Fan Mode Type = {}, ignoring report.", this.getNode().getNodeId(), value);
-=======
             logger.error("NODE {}: Unknown Fan Mode Type = {}, ignoring report.", getNode().getNodeId(), value);
->>>>>>> b7af6827
             return;
         }
 
@@ -209,11 +205,7 @@
         }
 
         if (!fanModeTypes.contains(FanModeType.getFanModeType(value))) {
-<<<<<<< HEAD
-            logger.debug("NODE {}: Unsupported fanMode type {}", value, this.getNode().getNodeId());
-=======
             logger.error("NODE {}: Unsupported fanMode type {}", value, getNode().getNodeId());
->>>>>>> b7af6827
 
             return null;
         }
