--- conflicted
+++ resolved
@@ -34,11 +34,7 @@
  */
 public class ZWaveMeterTblMonitorConverter extends ZWaveCommandClassConverter {
 
-<<<<<<< HEAD
-    private final static Logger logger = LoggerFactory.getLogger(ZWaveMeterTblMonitorConverter.class);
-=======
     private final Logger logger = LoggerFactory.getLogger(ZWaveMeterTblMonitorConverter.class);
->>>>>>> b7af6827
 
     /**
      * Constructor. Creates a new instance of the {@link ZWaveMeterTblMonitorConverter} class.
