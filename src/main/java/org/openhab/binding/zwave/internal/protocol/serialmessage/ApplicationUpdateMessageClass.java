--- conflicted
+++ resolved
@@ -44,11 +44,7 @@
  * @author Chris Jackson
  */
 public class ApplicationUpdateMessageClass extends ZWaveCommandProcessor {
-<<<<<<< HEAD
-    private final static Logger logger = LoggerFactory.getLogger(ApplicationUpdateMessageClass.class);
-=======
     private final Logger logger = LoggerFactory.getLogger(ApplicationUpdateMessageClass.class);
->>>>>>> b7af6827
 
     @Override
     public boolean handleRequest(ZWaveController zController, ZWaveTransaction transaction,
@@ -167,25 +163,12 @@
                 break;
             case NODE_INFO_REQ_FAILED:
                 // The failed message doesn't contain the node number, so use the info from the request.
-<<<<<<< HEAD
-                nodeId = lastSentMessage.getMessageNode();
-                logger.debug("NODE {}: Application update request. Node Info Request Failed.", nodeId);
-
-                // Handle retries
-                if (--lastSentMessage.attempts >= 0) {
-                    logger.debug("NODE {}: Got Node Info Request Failed. Requeueing", nodeId);
-                    zController.enqueue(lastSentMessage);
-                } else {
-                    logger.debug("NODE {}: Node Info Request Failed 3x. Discarding message: {}", nodeId,
-                            lastSentMessage.toString());
-=======
                 if (transaction != null) {
                     nodeId = transaction.getNodeId();
                     logger.debug("NODE {}: Application update request. Node Info Request Failed.", nodeId);
                     transaction.setTransactionCanceled();
                 } else {
                     logger.debug("Application update request. Node Info Request Failed (Unknown Node).");
->>>>>>> b7af6827
                 }
 
                 result = false;
